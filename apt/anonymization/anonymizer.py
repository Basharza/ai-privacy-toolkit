import numpy as np
import pandas as pd
from scipy.spatial import distance
from collections import Counter

from sklearn.compose import ColumnTransformer
from sklearn.impute import SimpleImputer
from sklearn.pipeline import Pipeline
from sklearn.tree import DecisionTreeClassifier, DecisionTreeRegressor
from sklearn.preprocessing import OneHotEncoder
from apt.utils.datasets import ArrayDataset, DATA_PANDAS_NUMPY_TYPE

from typing import Union, Optional


class Anonymize:
    """
    Class for performing tailored, model-guided anonymization of training datasets for ML models.

    Based on the implementation described in: https://arxiv.org/abs/2007.13086
<<<<<<< HEAD
    Parameters
    ----------
    k : int
        The privacy parameter that determines the number of records that will be indistinguishable from each
        other (when looking at the quasi identifiers). Should be at least 2.
    quasi_identifiers : np.ndarray or list
        The features that need to be minimized in case of pandas data, and indexes of features
        in case of numpy data.
    categorical_features : list, optional
        The list of categorical features (should only be supplied when passing data as a
        pandas dataframe.
    is_regression : Bool, optional
        Whether the model is a regression model or not (if False, assumes
        a classification model). Default is False.
    train_only_QI : Bool, optional
        The required method to train data set for anonymization. Default is
        to train the tree on all features.
    """

    def __init__(self, k: int, quasi_identifiers: Union[np.ndarray, list], categorical_features: Optional[list] = None,
                 is_regression=False, train_only_QI=False):
=======

    :param k: The privacy parameter that determines the number of records that will be indistinguishable from each
              other (when looking at the quasi identifiers). Should be at least 2.
    :type k: int
    :param quasi_identifiers: The features that need to be minimized in case of pandas data, and indexes of features
                              in case of numpy data.
    :type quasi_identifiers: np.ndarray or list
    :param categorical_features: The list of categorical features (if supplied, these featurtes will be one-hot encoded
                                 before using them to train the decision tree model).
    :type categorical_features: list, optional
    :param is_regression: Whether the model is a regression model or not (if False, assumes a classification model).
                          Default is False.
    :type is_regression: list, optional
    :param train_only_QI: The required method to train data set for anonymization. Default is
                          to train the tree on all features.
    :type train_only_QI: boolean, optional
    """

    def __init__(self, k: int, quasi_identifiers: Union[np.ndarray, list], categorical_features: Optional[list] = None,
                 is_regression: Optional[bool] = False, train_only_QI: Optional[bool] = False):
>>>>>>> a9e2a35e
        if k < 2:
            raise ValueError("k should be a positive integer with a value of 2 or higher")
        if quasi_identifiers is None or len(quasi_identifiers) < 1:
            raise ValueError("The list of quasi-identifiers cannot be empty")

        self.k = k
        self.quasi_identifiers = quasi_identifiers
        self.categorical_features = categorical_features
        self.is_regression = is_regression
        self.train_only_QI = train_only_QI
        self.features_names = None
        self.features = None

    def anonymize(self, dataset: ArrayDataset) -> DATA_PANDAS_NUMPY_TYPE:
        """
        Method for performing model-guided anonymization.

        :param dataset: Data wrapper containing the training data for the model and the predictions of the
                        original model on the training data.
<<<<<<< HEAD
        :return: An array containing the anonymized training dataset.
=======
        :type dataset: `ArrayDataset`
        :return: The anonymized training dataset as either numpy array or pandas DataFrame (depending on the type of
                 the original data used to create the ArrayDataset).
>>>>>>> a9e2a35e
        """
        if dataset.get_samples().shape[1] != 0:
            self.features = [i for i in range(dataset.get_samples().shape[1])]
        else:
            raise ValueError('No data provided')

        if dataset.features_names is not None:
            self.features_names = dataset.features_names
        else: # if no names provided, use numbers instead
            self.features_names = self.features

        if not set(self.quasi_identifiers).issubset(set(self.features_names)):
            raise ValueError('Quasi identifiers should bs a subset of the supplied features or indexes in range of '
                             'the data columns')
        if self.categorical_features and not set(self.categorical_features).issubset(set(self.features_names)):
            raise ValueError('Categorical features should bs a subset of the supplied features or indexes in range of '
                             'the data columns')
        self.quasi_identifiers = [i for i, v in enumerate(self.features_names) if v in self.quasi_identifiers]
        if self.categorical_features:
            self.categorical_features = [i for i, v in enumerate(self.features_names) if v in self.categorical_features]

        transformed = self._anonymize(dataset.get_samples().copy(), dataset.get_labels())
        if dataset.is_pandas:
            return pd.DataFrame(transformed, columns=self.features_names)
        else:
            return transformed

    def _anonymize(self, x, y):
        if x.shape[0] != y.shape[0]:
            raise ValueError("x and y should have same number of rows")
        if x.dtype.kind not in 'iufc':
            if not self.categorical_features:
                raise ValueError('when supplying an array with non-numeric data, categorical_features must be defined')
            x_prepared = self._modify_categorical_features(x)
        else:
            x_prepared = x
        x_anonymizer_train = x_prepared
        if self.train_only_QI:
            # build DT just on QI features
            x_anonymizer_train = x_prepared[:, self.quasi_identifiers]
        if self.is_regression:
            self._anonymizer = DecisionTreeRegressor(random_state=10, min_samples_split=2, min_samples_leaf=self.k)
        else:
<<<<<<< HEAD
            self.anonymizer = DecisionTreeClassifier(random_state=10, min_samples_split=2, min_samples_leaf=self.k)

        self.anonymizer.fit(x_anonymizer_train, y)
=======
            self._anonymizer = DecisionTreeClassifier(random_state=10, min_samples_split=2, min_samples_leaf=self.k)

        self._anonymizer.fit(x_anonymizer_train, y)
>>>>>>> a9e2a35e
        cells_by_id = self._calculate_cells(x, x_anonymizer_train)
        return self._anonymize_data(x, x_anonymizer_train, cells_by_id)

    def _calculate_cells(self, x, x_anonymizer_train):
        # x is original data, x_anonymizer_train is only QIs + 1-hot encoded
        cells_by_id = {}
        leaves = []
        for node, feature in enumerate(self._anonymizer.tree_.feature):
            if feature == -2:  # leaf node
                leaves.append(node)
                hist = [int(i) for i in self._anonymizer.tree_.value[node][0]]
                # TODO we may change the method for choosing representative for cell
                # label_hist = self.anonymizer.tree_.value[node][0]
                # label = int(self.anonymizer.classes_[np.argmax(label_hist)])
                cell = {'label': 1, 'hist': hist, 'id': int(node)}
                cells_by_id[cell['id']] = cell
        self._nodes = leaves
        self._find_representatives(x, x_anonymizer_train, cells_by_id.values())
        return cells_by_id

    def _find_representatives(self, x, x_anonymizer_train, cells):
        # x is original data, x_anonymizer_train is only QIs + 1-hot encoded
        node_ids = self._find_sample_nodes(x_anonymizer_train)
        for cell in cells:
            cell['representative'] = {}
            # get all rows in cell
            indexes = [index for index, node_id in enumerate(node_ids) if node_id == cell['id']]
            # TODO: should we filter only those with majority label? (using hist)
            rows = x[indexes]
            for feature in self.quasi_identifiers:
                values = rows[:, feature]
                if self.categorical_features and feature in self.categorical_features:
                    # find most common value
                    cell['representative'][feature] = Counter(values).most_common(1)[0][0]
                else:
                    # find the mean value (per feature)
                    median = np.median(values)
                    min_value = max(values)
                    min_dist = float("inf")
                    for value in values:
                        dist = distance.euclidean(value, median)
                        if dist < min_dist:
                            min_dist = dist
                            min_value = value
                    cell['representative'][feature] = min_value

    def _find_sample_nodes(self, samples):
        paths = self._anonymizer.decision_path(samples).toarray()
        node_set = set(self._nodes)
        return [(list(set([i for i, v in enumerate(p) if v == 1]) & node_set))[0] for p in paths]

    def _find_sample_cells(self, samples, cells_by_id):
        node_ids = self._find_sample_nodes(samples)
        return [cells_by_id[node_id] for node_id in node_ids]

    def _anonymize_data(self, x, x_anonymizer_train, cells_by_id):
        cells = self._find_sample_cells(x_anonymizer_train, cells_by_id)
        index = 0
        for row in x:
            cell = cells[index]
            index += 1
            for feature in cell['representative']:
                row[feature] = cell['representative'][feature]
        return x

    def _modify_categorical_features(self, x):
        # prepare data for DT
        used_features = self.features
        if self.train_only_QI:
            used_features = self.quasi_identifiers
        numeric_features = [f for f in self.features if f in used_features and f not in self.categorical_features]
        categorical_features = [f for f in self.categorical_features if f in used_features]
        numeric_transformer = Pipeline(
            steps=[('imputer', SimpleImputer(strategy='constant', fill_value=0))]
        )
        categorical_transformer = OneHotEncoder(handle_unknown="ignore", sparse=False)
        preprocessor = ColumnTransformer(
            transformers=[
                ("num", numeric_transformer, numeric_features),
                ("cat", categorical_transformer, categorical_features),
            ]
        )
        encoded = preprocessor.fit_transform(x)
        return encoded<|MERGE_RESOLUTION|>--- conflicted
+++ resolved
@@ -18,29 +18,6 @@
     Class for performing tailored, model-guided anonymization of training datasets for ML models.
 
     Based on the implementation described in: https://arxiv.org/abs/2007.13086
-<<<<<<< HEAD
-    Parameters
-    ----------
-    k : int
-        The privacy parameter that determines the number of records that will be indistinguishable from each
-        other (when looking at the quasi identifiers). Should be at least 2.
-    quasi_identifiers : np.ndarray or list
-        The features that need to be minimized in case of pandas data, and indexes of features
-        in case of numpy data.
-    categorical_features : list, optional
-        The list of categorical features (should only be supplied when passing data as a
-        pandas dataframe.
-    is_regression : Bool, optional
-        Whether the model is a regression model or not (if False, assumes
-        a classification model). Default is False.
-    train_only_QI : Bool, optional
-        The required method to train data set for anonymization. Default is
-        to train the tree on all features.
-    """
-
-    def __init__(self, k: int, quasi_identifiers: Union[np.ndarray, list], categorical_features: Optional[list] = None,
-                 is_regression=False, train_only_QI=False):
-=======
 
     :param k: The privacy parameter that determines the number of records that will be indistinguishable from each
               other (when looking at the quasi identifiers). Should be at least 2.
@@ -61,7 +38,6 @@
 
     def __init__(self, k: int, quasi_identifiers: Union[np.ndarray, list], categorical_features: Optional[list] = None,
                  is_regression: Optional[bool] = False, train_only_QI: Optional[bool] = False):
->>>>>>> a9e2a35e
         if k < 2:
             raise ValueError("k should be a positive integer with a value of 2 or higher")
         if quasi_identifiers is None or len(quasi_identifiers) < 1:
@@ -81,13 +57,9 @@
 
         :param dataset: Data wrapper containing the training data for the model and the predictions of the
                         original model on the training data.
-<<<<<<< HEAD
-        :return: An array containing the anonymized training dataset.
-=======
         :type dataset: `ArrayDataset`
         :return: The anonymized training dataset as either numpy array or pandas DataFrame (depending on the type of
                  the original data used to create the ArrayDataset).
->>>>>>> a9e2a35e
         """
         if dataset.get_samples().shape[1] != 0:
             self.features = [i for i in range(dataset.get_samples().shape[1])]
@@ -131,15 +103,9 @@
         if self.is_regression:
             self._anonymizer = DecisionTreeRegressor(random_state=10, min_samples_split=2, min_samples_leaf=self.k)
         else:
-<<<<<<< HEAD
-            self.anonymizer = DecisionTreeClassifier(random_state=10, min_samples_split=2, min_samples_leaf=self.k)
-
-        self.anonymizer.fit(x_anonymizer_train, y)
-=======
             self._anonymizer = DecisionTreeClassifier(random_state=10, min_samples_split=2, min_samples_leaf=self.k)
 
         self._anonymizer.fit(x_anonymizer_train, y)
->>>>>>> a9e2a35e
         cells_by_id = self._calculate_cells(x, x_anonymizer_train)
         return self._anonymize_data(x, x_anonymizer_train, cells_by_id)
 
